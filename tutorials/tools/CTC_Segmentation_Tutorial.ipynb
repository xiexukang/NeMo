--- conflicted
+++ resolved
@@ -44,11 +44,7 @@
    "metadata": {},
    "outputs": [],
    "source": [
-<<<<<<< HEAD
     "BRANCH = 'main'"
-=======
-    "BRANCH = 'r1.1.0'"
->>>>>>> e722f330
    ]
   },
   {
