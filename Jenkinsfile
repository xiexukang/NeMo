pipeline {
  agent {
        docker {
      image 'nvcr.io/nvidia/pytorch:21.06-py3'
      args '--device=/dev/nvidia0 --gpus all --user 0:128 -v /home/TestData:/home/TestData -v $HOME/.cache/torch:/root/.cache/torch --shm-size=8g'
        }
  }
  options {
    timeout(time: 2, unit: 'HOURS')
    disableConcurrentBuilds()
  }
  stages {
    stage('PyTorch version') {
      steps {
        sh 'python -c "import torch; print(torch.__version__)"'
        sh 'python -c "import torchvision; print(torchvision.__version__)"'
      }
    }

    stage('Install test requirements') {
      steps {
        sh 'apt-get update && apt-get install -y bc && pip install -r requirements/requirements_test.txt'
      }
    }

    stage('Copyright Headers check') {
      steps {
        sh 'python tests/check_copyright_header.py --dir .'
      }
    }

    stage('PyTorch STFT Patch check') {
      steps {
        sh 'python /home/TestData/check_stft_patch.py --dir .'
      }
    }

    stage('Code formatting checks') {
      steps {
        sh 'python setup.py style'
      }
    }

    stage('Torch TTS unit tests') {
      when {
        anyOf {
          branch 'main'
          changeRequest target: 'main'
        }
      }
      steps {
        sh 'pip install ".[torch_tts]"'
        sh 'pip list'
        sh 'test $(pip list | grep -c lightning) -eq 0'
        sh 'test $(pip list | grep -c omegaconf) -eq 0'
        sh 'test $(pip list | grep -c hydra) -eq 0'
        sh 'pytest -m "torch_tts" --cpu tests/collections/tts/test_torch_tts.py --relax_numba_compat'
      }
    }

    stage('Installation') {
      steps {
        sh './reinstall.sh release'
      }
    }

    stage('PyTorch Lightning version') {
      steps {
        sh 'python -c "import pytorch_lightning; print(pytorch_lightning.__version__)"'
      }
    }

    stage('PyTorch Lightning DDP Checks') {
      steps {
        sh 'python "tests/core_ptl/check_for_ranks.py"'
      }
    }

    stage('Basic Import Checks') {
      steps {
        sh 'python -c "import nemo.collections.asr as nemo_asr"'
        sh 'python -c "import nemo.collections.nlp as nemo_nlp"'
        sh 'python -c "import nemo.collections.tts as nemo_tts"'
      }
    }

    stage('L0: Unit Tests GPU') {
      steps {
        sh 'pytest -m "not pleasefixme and not torch_tts" --with_downloads --relax_numba_compat'
      }
    }

    stage('L0: Unit Tests CPU') {
      when {
        anyOf {
          branch 'main'
          changeRequest target: 'main'
        }
      }
      steps {
        sh 'CUDA_VISIBLE_DEVICES="" pytest -m "not pleasefixme and not torch_tts" --cpu --with_downloads --relax_numba_compat'
      }
    }

    stage('L0: TN/ITN Tests CPU') {
      when {
        anyOf {
          branch 'main'
          changeRequest target: 'main'
        }
      }
      failFast true
      parallel {
        stage('En TN grammars') {
          steps {
            sh 'CUDA_VISIBLE_DEVICES="" python nemo_text_processing/text_normalization/normalize.py "1" --cache_dir /home/TestData/nlp/text_norm/ci/grammars/9-8'
          }
        }
        stage('En ITN grammars') {
          steps {
            sh 'CUDA_VISIBLE_DEVICES="" python nemo_text_processing/inverse_text_normalization/inverse_normalize.py --language en "twenty" --cache_dir /home/TestData/nlp/text_norm/ci/grammars/9-8'
          }
        }
        stage('German ITN') {
          steps {
            sh 'CUDA_VISIBLE_DEVICES="" python nemo_text_processing/inverse_text_normalization/inverse_normalize.py --language de "zwanzig" --cache_dir /home/TestData/nlp/text_norm/ci/grammars/9-8'
            sh 'CUDA_VISIBLE_DEVICES="" pytest tests/nemo_text_processing/de -m "not pleasefixme" --cpu --tn_cache_dir /home/TestData/nlp/text_norm/ci/grammars/9-8'
          }
        }
        stage('Create En non-deterministic TN & Run all En TN/ITN tests') {
          steps {
            sh 'CUDA_VISIBLE_DEVICES="" python nemo_text_processing/text_normalization/normalize_with_audio.py --text "\$.01" --n_tagged 2 --cache_dir /home/TestData/nlp/text_norm/ci/grammars/9-8'
            sh 'CUDA_VISIBLE_DEVICES="" pytest tests/nemo_text_processing/en/ -m "not pleasefixme" --cpu --tn_cache_dir /home/TestData/nlp/text_norm/ci/grammars/9-8'
          }
        }
        stage('Run Ru ITN and non-deterministic TN & Run all Ru ITN tests') {
          steps {
            sh 'CUDA_VISIBLE_DEVICES="" python nemo_text_processing/inverse_text_normalization/inverse_normalize.py "двадцать" --cache_dir /home/TestData/nlp/text_norm/ci/grammars/9-8 --language ru'
            sh 'CUDA_VISIBLE_DEVICES="" python nemo_text_processing/text_normalization/normalize_with_audio.py --text "25" --n_tagged 2 --cache_dir /home/TestData/nlp/text_norm/ci/grammars/9-8 --language ru'
            sh 'CUDA_VISIBLE_DEVICES="" pytest tests/nemo_text_processing/ru/test_ru_inverse_normalization.py -m "not pleasefixme" --cpu --tn_cache_dir /home/TestData/nlp/text_norm/ci/grammars/9-8'
          }
        }
      }
    }

    stage('L2: NeMo text processing') {
      when {
        anyOf {
          branch 'main'
          changeRequest target: 'main'
        }
      }
      failFast true
      parallel {
        stage('L2: Eng TN') {
          steps {
            sh 'cd tools/text_processing_deployment && python pynini_export.py --output=/home/TestData/nlp/text_norm/output/ --grammars=tn_grammars --cache_dir /home/TestData/nlp/text_norm/ci/grammars/9-8 --language=en && ls -R /home/TestData/nlp/text_norm/output/ && echo ".far files created "|| exit 1'
            sh 'cd nemo_text_processing/text_normalization/ &&  python run_predict.py --input=/home/TestData/nlp/text_norm/ci/test.txt --input_case="lower_cased" --language=en --output=/home/TestData/nlp/text_norm/output/test.pynini.txt --verbose'
            sh 'cmp --silent /home/TestData/nlp/text_norm/output/test.pynini.txt /home/TestData/nlp/text_norm/ci/test_goal_py.txt || exit 1'
            sh 'rm -rf /home/TestData/nlp/text_norm/output/*'
          }
        }

        stage('L2: Eng ITN export') {
          steps {
            sh 'cd tools/text_processing_deployment && python pynini_export.py --output=/home/TestData/nlp/text_denorm/output/ --grammars=itn_grammars --cache_dir /home/TestData/nlp/text_norm/ci/grammars/9-8 --language=en && ls -R /home/TestData/nlp/text_denorm/output/ && echo ".far files created "|| exit 1'
            sh 'cd nemo_text_processing/inverse_text_normalization/ &&  python run_predict.py --input=/home/TestData/nlp/text_denorm/ci/test.txt --language=en --output=/home/TestData/nlp/text_denorm/output/test.pynini.txt --verbose'
            sh 'cmp --silent /home/TestData/nlp/text_denorm/output/test.pynini.txt /home/TestData/nlp/text_denorm/ci/test_goal_py.txt || exit 1'
            sh 'rm -rf /home/TestData/nlp/text_denorm/output/*'
          }
        }
<<<<<<< HEAD
        stage('L2: TN with Audio (audio and raw text)') {
          steps {
            sh 'cd nemo_text_processing/text_normalization && \
            python normalize_with_audio.py --language=en --cache_dir /home/TestData/nlp/text_norm/ci/grammars/9-8 --text "The total amounts to \\$4.76." \
            --audio_data /home/TestData/nlp/text_norm/audio_based/audio.wav | tail -n2 | head -n1 > /home/TestData/nlp/text_norm/audio_based/output/out_raw.txt 2>&1 && \
            cmp --silent /home/TestData/nlp/text_norm/audio_based/output/out_raw.txt /home/TestData/nlp/text_norm/audio_based/result.txt || exit 1'
            sh 'rm -rf /home/TestData/nlp/text_norm/audio_based/output/out_raw.txt'
          }
        }
        stage('L2: TN with Audio (audio and text file)') {
          steps {
            sh 'cd nemo_text_processing/text_normalization && \
            python normalize_with_audio.py --language=en --cache_dir /home/TestData/nlp/text_norm/ci/grammars/9-8 --text /home/TestData/nlp/text_norm/audio_based/text.txt \
            --audio_data /home/TestData/nlp/text_norm/audio_based/audio.wav | tail -n2 | head -n1 > /home/TestData/nlp/text_norm/audio_based/output/out_file.txt 2>&1 && \
            cmp --silent /home/TestData/nlp/text_norm/audio_based/output/out_file.txt /home/TestData/nlp/text_norm/audio_based/result.txt || exit 1'
            sh 'rm -rf /home/TestData/nlp/text_norm/audio_based/output/out_file.txt'
          }
        }
        stage('L2: TN with Audio (manifest)') {
          steps {
            sh 'cd nemo_text_processing/text_normalization && \
            python normalize_with_audio.py --language=en --audio_data /home/TestData/nlp/text_norm/audio_based/manifest.json --n_tagged=120 --cache_dir /home/TestData/nlp/text_norm/ci/grammars/9-8 && \
            cmp --silent /home/TestData/nlp/text_norm/audio_based/manifest_normalized.json /home/TestData/nlp/text_norm/audio_based/manifest_result.json || exit 1'
            sh 'rm -rf /home/TestData/nlp/text_norm/audio_based/manifest_normalized.json'
          }
        }
=======
//        stage('L2: TN with Audio (audio and raw text)') {
//          steps {
//            sh 'cd nemo_text_processing/text_normalization && \
//            python normalize_with_audio.py --language=en --cache_dir /home/TestData/nlp/text_norm/ci/grammars/8-17 --text "The total amounts to \\$4.76." \
//            --audio_data /home/TestData/nlp/text_norm/audio_based/audio.wav | tail -n2 | head -n1 > /home/TestData/nlp/text_norm/audio_based/output/out_raw.txt 2>&1 && \
//            cmp --silent /home/TestData/nlp/text_norm/audio_based/output/out_raw.txt /home/TestData/nlp/text_norm/audio_based/result.txt || exit 1'
//            sh 'rm -rf /home/TestData/nlp/text_norm/audio_based/output/out_raw.txt'
//          }
//        }
//        stage('L2: TN with Audio (audio and text file)') {
//          steps {
//            sh 'cd nemo_text_processing/text_normalization && \
//            python normalize_with_audio.py --language=en --cache_dir /home/TestData/nlp/text_norm/ci/grammars/8-17 --text /home/TestData/nlp/text_norm/audio_based/text.txt \
//            --audio_data /home/TestData/nlp/text_norm/audio_based/audio.wav | tail -n2 | head -n1 > /home/TestData/nlp/text_norm/audio_based/output/out_file.txt 2>&1 && \
//            cmp --silent /home/TestData/nlp/text_norm/audio_based/output/out_file.txt /home/TestData/nlp/text_norm/audio_based/result.txt || exit 1'
//            sh 'rm -rf /home/TestData/nlp/text_norm/audio_based/output/out_file.txt'
//          }
//        }
//        stage('L2: TN with Audio (manifest)') {
//          steps {
//            sh 'cd nemo_text_processing/text_normalization && \
//            python normalize_with_audio.py --language=en --audio_data /home/TestData/nlp/text_norm/audio_based/manifest.json --n_tagged=120 --cache_dir /home/TestData/nlp/text_norm/ci/grammars/8-17 && \
//            cmp --silent /home/TestData/nlp/text_norm/audio_based/manifest_normalized.json /home/TestData/nlp/text_norm/audio_based/manifest_result.json || exit 1'
//            sh 'rm -rf /home/TestData/nlp/text_norm/audio_based/manifest_normalized.json'
//          }
//        }
>>>>>>> 66102b88
      }
    }

    stage('L0: Computer Vision Integration') {
      when {
        anyOf {
          branch 'main'
          changeRequest target: 'main'
        }
      }
      failFast true
      parallel {
        stage ('MNIST image classification with LeNet-5 Integration Test - on CPU') {
          steps {
            sh 'cd examples/cv && \
            python mnist_lenet5_image_classification_pure_lightning.py trainer.gpus=0 \
            trainer.accelerator=null \
            trainer.fast_dev_run=true model.dataset.data_folder=/home/TestData \
            && rm -rf outputs'
          }
        }
      }
    }

    // We have no integration tests, please enable this when one is added
    // stage('L0: Integration Tests GPU') {
    //   steps {
    //     sh 'pytest -s -m "integration and not skipduringci and not pleasefixme"'
    //   }
    // }

    // stage('L0: Integration Tests CPU') {
    //   when {
    //     anyOf{
    //       branch 'main'
    //       changeRequest target: 'main'
    //     }
    //   }
    //   steps {
    //     sh 'pytest -s -m "integration and not pleasefixme" --cpu'
    //   }
    // }

    // We have no system tests, please enable this when one is added
    // stage('L1: System Tests GPU') {
    //   steps {
    //     sh 'pytest -m "system and not skipduringci and not pleasefixme"'
    //   }
    // }

    // stage('L1: System Tests CPU') {
    //   when {
    //     anyOf{
    //       branch 'dev
    //       changeRequest target: 'main'
    //     }
    //   }
    //   steps {
    //     sh 'pytest -m "system and not pleasefixme" --cpu'
    //   }
    // }

    stage('L2: ASR dev run') {
      when {
        anyOf {
          branch 'main'
          changeRequest target: 'main'
        }
      }
      failFast true
      parallel {
        stage('Speech to Text') {
          steps {
            sh 'python examples/asr/speech_to_text.py \
            model.train_ds.manifest_filepath=/home/TestData/an4_dataset/an4_train.json \
            model.validation_ds.manifest_filepath=/home/TestData/an4_dataset/an4_val.json \
            trainer.gpus=[0] \
            +trainer.fast_dev_run=True \
            exp_manager.exp_dir=examples/asr/speech_to_text_results'
            sh 'rm -rf examples/asr/speech_to_text_results'
          }
        }

        stage('Speech to Label') {
          steps {
            sh 'python examples/asr/speech_to_label.py \
            model.train_ds.manifest_filepath=/home/TestData/speech_commands/train_manifest.json \
            model.validation_ds.manifest_filepath=/home/TestData/speech_commands/test_manifest.json \
            model.test_ds.manifest_filepath=/home/TestData/speech_commands/test_manifest.json \
            trainer.gpus=[1] \
            +trainer.fast_dev_run=True \
            model.preprocessor._target_=nemo.collections.asr.modules.AudioToMelSpectrogramPreprocessor \
            ~model.preprocessor.window_size \
            ~model.preprocessor.window_stride \
            ~model.preprocessor.window \
            ~model.preprocessor.n_mels \
            ~model.preprocessor.n_mfcc \
            ~model.preprocessor.n_fft \
            exp_manager.exp_dir=examples/asr/speech_to_label_results'
            sh 'rm -rf examples/asr/speech_to_label_results'
          }
        }

        stage('Speaker Recognition') {
          steps {
            sh 'python examples/speaker_tasks/recognition/speaker_reco.py \
            model.train_ds.batch_size=10 \
            model.validation_ds.batch_size=2 \
            model.train_ds.manifest_filepath=/home/TestData/an4_speaker/train.json \
            model.validation_ds.manifest_filepath=/home/TestData/an4_speaker/dev.json \
            model.test_ds.manifest_filepath=/home/TestData/an4_speaker/test.json \
            trainer.gpus=[1] \
            +trainer.fast_dev_run=True \
            exp_manager.exp_dir=examples/speaker_tasks/recognition/speaker_recognition_results'
            sh 'rm -rf examples/speaker_tasks/recognition/speaker_recognition_results'
          }
        }

        stage('Speaker Diarization Inference') {
          steps {
            sh 'python examples/speaker_tasks/diarization/speaker_diarize.py \
            diarizer.oracle_num_speakers=2 \
            diarizer.paths2audio_files=/home/TestData/an4_diarizer/audio_files.scp \
            diarizer.path2groundtruth_rttm_files=/home/TestData/an4_diarizer/rttm_files.scp \
            diarizer.speaker_embeddings.model_path=/home/TestData/an4_diarizer/spkr.nemo \
            diarizer.vad.model_path=/home/TestData/an4_diarizer/MatchboxNet_VAD_3x2.nemo \
            diarizer.out_dir=examples/speaker_tasks/diarization/speaker_diarization_results'
            sh 'rm -rf examples/speaker_tasks/diarization/speaker_diarization_results'
          }
        }

        stage('L2: Speech to Text WPE - CitriNet') {
          steps {
            sh 'python examples/asr/speech_to_text_bpe.py \
            --config-path="conf/citrinet/" --config-name="config_bpe" \
            model.train_ds.manifest_filepath=/home/TestData/an4_dataset/an4_train.json \
            model.validation_ds.manifest_filepath=/home/TestData/an4_dataset/an4_val.json \
            model.tokenizer.dir="/home/TestData/asr_tokenizers/an4_wpe_128/" \
            model.tokenizer.type="wpe" \
            trainer.gpus=[1] \
            +trainer.fast_dev_run=True \
            exp_manager.exp_dir=examples/asr/speech_to_text_wpe_results'
            sh 'rm -rf examples/asr/speech_to_text_wpe_results'
          }
        }

        stage('L2: Speech to Text WPE - Conformer') {
          steps {
            sh 'python examples/asr/speech_to_text_bpe.py \
            --config-path="conf/conformer" --config-name="conformer_ctc_bpe" \
            model.train_ds.manifest_filepath=/home/TestData/an4_dataset/an4_train.json \
            model.validation_ds.manifest_filepath=/home/TestData/an4_dataset/an4_val.json \
            model.tokenizer.dir="/home/TestData/asr_tokenizers/an4_wpe_128/" \
            model.tokenizer.type="wpe" \
            model.train_ds.batch_size=4 \
            model.validation_ds.batch_size=4 \
            trainer.gpus=[1] \
            +trainer.fast_dev_run=True \
            exp_manager.exp_dir=examples/asr/speech_to_text_wpe_conformer_results'
            sh 'rm -rf examples/asr/speech_to_text_wpe_conformer_results'
          }
        }
      }
    }

    // TODO: Enable test after 21.08 container is used.
    // stage('L2: ASR DALI dev run') {
    //   when {
    //     anyOf {
    //       branch 'main'
    //       changeRequest target: 'main'
    //     }
    //   }
    //   failFast true
    //   parallel {
    //     stage('Speech to Text - DALI AudioToMelSpectrogramPreprocessor') {
    //       steps {
    //         sh 'python examples/asr/speech_to_text.py \
    //         model.train_ds.manifest_filepath=/home/TestData/an4_dataset/an4_train.json \
    //         +model.train_ds.use_dali=True \
    //         model.validation_ds.manifest_filepath=/home/TestData/an4_dataset/an4_val.json \
    //         +model.validation_ds.use_dali=True \
    //         trainer.gpus=[0] \
    //         +trainer.fast_dev_run=True \
    //         exp_manager.exp_dir=examples/asr/speech_to_text_results'
    //         sh 'rm -rf examples/asr/speech_to_text_results'
    //       }
    //     }
    //    stage('Speech to Text BPE - DALI AudioToMelSpectrogramPreprocessor') {
    //       steps {
    //         sh 'python examples/asr/speech_to_text_bpe.py \
    //         --config-path="conf/citrinet/" --config-name="config_bpe" \
    //         model.tokenizer.dir="/home/TestData/asr_tokenizers/an4_wpe_128/" \
    //         model.tokenizer.type="wpe" \
    //         model.train_ds.manifest_filepath=/home/TestData/an4_dataset/an4_train.json \
    //         +model.train_ds.use_dali=True \
    //         model.validation_ds.manifest_filepath=/home/TestData/an4_dataset/an4_val.json \
    //         +model.validation_ds.use_dali=True \
    //         trainer.gpus=[0] \
    //         +trainer.fast_dev_run=True \
    //         exp_manager.exp_dir=examples/asr/speech_to_text_wpe_results'
    //         sh 'rm -rf examples/asr/speech_to_text_wpe_results'
    //       }
    //     }
    //     // TODO: This would fail due to an unnecessary torchaudio import.
    //     //       To be enabled once torchaudio is available in the container used for CI
    //     // stage('Speech to Text - DALI AudioToMFCCPreprocessor') {
    //     //   steps {
    //     //     sh 'python examples/asr/speech_to_text.py \
    //     //     model.train_ds.manifest_filepath=/home/TestData/an4_dataset/an4_train.json \
    //     //     +model.train_ds.use_dali=True \
    //     //     model.validation_ds.manifest_filepath=/home/TestData/an4_dataset/an4_val.json \
    //     //     +model.validation_ds.use_dali=True \
    //     //     model.preprocessor._target_=nemo.collections.asr.modules.AudioToMFCCPreprocessor \
    //     //     ~model.preprocessor.normalize \
    //     //     ~model.preprocessor.features \
    //     //     ~model.preprocessor.frame_splicing \
    //     //     ~model.preprocessor.dither \
    //     //     ~model.preprocessor.stft_conv \
    //     //     +model.n_mels=64 \
    //     //     +model.n_mfcc=64 \
    //     //     trainer.gpus=[0] \
    //     //     +trainer.fast_dev_run=True \
    //     //     exp_manager.exp_dir=examples/asr/speech_to_text_results'
    //     //     sh 'rm -rf examples/asr/speech_to_text_results'
    //     //   }
    //     // }
    //   }
    // }

    stage('L2: ASR RNNT dev run') {
      when {
        anyOf {
          branch 'main'
          changeRequest target: 'main'
        }
      }
      failFast true
      parallel {
        stage('Speech to Text - RNNT') {
          steps {
            sh 'STRICT_NUMBA_COMPAT_CHECK=false python examples/asr/speech_to_text_rnnt.py \
            --config-path="conf/contextnet_rnnt/" --config-name="config_rnnt.yaml" \
            model.train_ds.manifest_filepath=/home/TestData/an4_dataset/an4_train.json \
            model.validation_ds.manifest_filepath=/home/TestData/an4_dataset/an4_val.json \
            model.train_ds.batch_size=2 \
            model.validation_ds.batch_size=2 \
            trainer.gpus=[0] \
            +trainer.fast_dev_run=True \
            exp_manager.exp_dir=examples/asr/speech_to_text_rnnt_results'
            sh 'rm -rf examples/asr/speech_to_text_rnnt_results'
          }
        }
        stage('L2: Speech to Text RNNT WPE') {
          steps {
            sh 'STRICT_NUMBA_COMPAT_CHECK=false python examples/asr/speech_to_text_rnnt_bpe.py \
            --config-path="conf/contextnet_rnnt/" --config-name="config_rnnt_bpe.yaml" \
            model.train_ds.manifest_filepath=/home/TestData/an4_dataset/an4_train.json \
            model.validation_ds.manifest_filepath=/home/TestData/an4_dataset/an4_val.json \
            model.train_ds.batch_size=2 \
            model.validation_ds.batch_size=2 \
            model.tokenizer.dir="/home/TestData/asr_tokenizers/an4_wpe_128/" \
            model.tokenizer.type="wpe" \
            trainer.gpus=[0] \
            +trainer.fast_dev_run=True \
            exp_manager.exp_dir=examples/asr/speech_to_text_rnnt_wpe_results'
            sh 'rm -rf examples/asr/speech_to_text_rnnt_wpe_results'
          }
        }
      }
    }

    stage('L2: ASR Multi-dataloader dev run') {
      when {
        anyOf {
          branch 'main'
          changeRequest target: 'main'
        }
      }
      failFast true
      parallel {
        stage('Speech to Text multi-dataloader') {
          steps {
            sh 'python examples/asr/speech_to_text.py \
            model.train_ds.manifest_filepath=/home/TestData/an4_dataset/an4_train.json \
            model.validation_ds.manifest_filepath=[/home/TestData/an4_dataset/an4_val.json,/home/TestData/an4_dataset/an4_val.json] \
            trainer.gpus=[0] \
            trainer.max_epochs=1 \
            +trainer.max_steps=1 \
            +trainer.num_sanity_val_steps=1 \
            exp_manager.exp_dir=examples/asr/speech_to_text_results'
            sh 'rm -rf examples/asr/speech_to_text_results'
          }
        }

        stage('Speech to Label multi-dataloader') {
          steps {
            sh 'python examples/asr/speech_to_label.py \
            model.train_ds.manifest_filepath=/home/TestData/speech_commands/train_manifest.json \
            model.validation_ds.manifest_filepath=[/home/TestData/speech_commands/test_manifest.json,/home/TestData/speech_commands/test_manifest.json] \
            trainer.gpus=[1] \
            trainer.max_epochs=1 \
            +trainer.max_steps=1 \
            +trainer.num_sanity_val_steps=1 \
            model.preprocessor._target_=nemo.collections.asr.modules.AudioToMelSpectrogramPreprocessor \
            ~model.preprocessor.window_size \
            ~model.preprocessor.window_stride \
            ~model.preprocessor.window \
            ~model.preprocessor.n_mels \
            ~model.preprocessor.n_mfcc \
            ~model.preprocessor.n_fft \
            exp_manager.exp_dir=examples/asr/speech_to_label_results'
            sh 'rm -rf examples/asr/speech_to_label_results'
          }
        }
      }
    }

    stage('L2: Speech Transcription') {
      when {
        anyOf {
          branch 'main'
          changeRequest target: 'main'
        }
      }
      failFast true
      parallel {
        stage('Speech to Text Transcribe') {
          steps {
            sh 'python examples/asr/transcribe_speech.py \
            pretrained_name="QuartzNet15x5Base-En" \
            audio_dir="/home/TestData/an4_transcribe/test_subset/" \
            output_filename="stt_test_res.json" \
            cuda=true \
            amp=true'
            sh 'rm -rf stt_test_res.json'
          }
        }
      }
    }

    stage('L2: Segmentation Tool') {
      when {
            anyOf {
              branch 'main'
              changeRequest target: 'main'
            }
      }
      stages {
        stage('Install ctc_segmentation requirements') {
            steps {
            sh 'cd tools/ctc_segmentation && \
            pip install -r requirements.txt && \
            DEBIAN_FRONTEND=noninteractive apt-get install -y --no-install-recommends ffmpeg'
            }
        }

        stage('Parallel ctc_segmentation test') {
          failFast true
          parallel {
            stage('L2: Eng QN with .wav') {
              steps {
                sh 'cd tools/ctc_segmentation && \
            TIME=`date +"%Y-%m-%d-%T"` && \
            /bin/bash run_sample.sh \
            --MODEL_NAME_OR_PATH=QuartzNet15x5Base-En \
            --DATA_DIR=/home/TestData/ctc_segmentation/eng \
            --OUTPUT_DIR=/home/TestData/ctc_segmentation/eng/output${TIME} \
            --LANGUAGE=eng \
            --OFFSET=0 \
            --CUT_PREFIX=0 \
            --MIN_SEGMENT_LEN=0 \
            --AUDIO_FORMAT=.wav && \
            python /home/TestData/ctc_segmentation/verify_alignment.py \
            -r /home/TestData/ctc_segmentation/eng/eng_valid_segments.txt \
            -g /home/TestData/ctc_segmentation/eng/output${TIME}/verified_segments/nv_test_segments.txt && \
            rm -rf /home/TestData/ctc_segmentation/eng/output${TIME}'
              }
            }
            stage('L2: Ru QN with .mp3') {
              steps {
                sh 'cd tools/ctc_segmentation && \
            TIME=`date +"%Y-%m-%d-%T"` && \
            /bin/bash run_sample.sh \
            --MODEL_NAME_OR_PATH=/home/TestData/ctc_segmentation/QuartzNet15x5-Ru-e512-wer14.45.nemo \
            --DATA_DIR=/home/TestData/ctc_segmentation/ru \
            --OUTPUT_DIR=/home/TestData/ctc_segmentation/ru/output${TIME} \
            --LANGUAGE=ru \
            --OFFSET=0 \
            --CUT_PREFIX=0 \
            --MIN_SEGMENT_LEN=0 \
            --AUDIO_FORMAT=.mp3 \
            --ADDITIONAL_SPLIT_SYMBOLS=";" && \
            python /home/TestData/ctc_segmentation/verify_alignment.py \
            -r /home/TestData/ctc_segmentation/ru/valid_ru_segments.txt \
            -g /home/TestData/ctc_segmentation/ru/output${TIME}/verified_segments/ru_segments.txt && \
            rm -rf /home/TestData/ctc_segmentation/ru/output${TIME}'
              }
            }
          }
        }
      }
    }

    stage('L2: Multi-GPU Megatron finetuning') {
      when {
        anyOf {
          branch 'main'
          changeRequest target: 'main'
        }
      }
      failFast true
      parallel {
        stage('L2: Cased Megatron finetuning on MRPC') {
          steps {
            sh 'cd examples/nlp/glue_benchmark && \
        python glue_benchmark.py \
        model.dataset.data_dir=/home/TestData/nlp/glue_fake/MRPC \
        trainer.gpus=[0,1] \
        +trainer.fast_dev_run=true \
        model.dataset.use_cache=false \
        model.language_model.pretrained_model_name=megatron-bert-345m-cased \
        trainer.accelerator=ddp \
        exp_manager=null'
          }
        }
      }
    }

    stage('L2: SGD-QA') {
      when {
        anyOf {
          branch 'main'
          changeRequest target: 'main'
        }
      }
      failFast true
      parallel {
        stage('L2: SGD-QA') {
          steps {
            sh 'cd examples/nlp/dialogue_state_tracking && \
        python sgd_qa.py \
        model.dataset.data_dir=/home/TestData/nlp/sgd_small \
        model.dataset.dialogues_example_dir=sgd_outputs \
        model.dataset.task_name=debug_sample \
        trainer.max_steps=1 \
        trainer.max_epochs=1 \
        model.train_ds.batch_size=2 \
        model.validation_ds.batch_size=2 \
        model.test_ds.batch_size=2 \
        model.nemo_path=null \
        trainer.val_check_interval=0.0 \
        trainer.gpus=[0,1] \
        model.dataset.use_cache=false \
        model.language_model.pretrained_model_name=bert-base-cased \
        trainer.accelerator=ddp \
        exp_manager=null  && \
        rm -rf sgd_outputs'
          }
        }
        stage('GLUE STS-b with AlBERT') {
          steps {
            sh 'python examples/nlp/glue_benchmark/glue_benchmark.py \
            model.dataset.use_cache=false \
            model.task_name=sts-b \
            model.dataset.data_dir=/home/TestData/nlp/glue_fake/STS-B \
            trainer.gpus=[1] \
            +trainer.fast_dev_run=True \
            model.language_model.pretrained_model_name=albert-base-v1 \
            exp_manager=null'
          }
        }
       stage('Test Restore with AlBERT') {
          steps {
            sh 'python examples/nlp/token_classification/punctuation_capitalization_evaluate.py \
            pretrained_model=/home/TestData/nlp/pretrained_models/Punctuation_and_Capitalization_albert.nemo \
            model.dataset.use_cache=false \
            model.dataset.data_dir=/home/TestData/nlp/token_classification_punctuation/ \
            trainer.gpus=[1] \
            exp_manager=null'
          }
        }
        stage('Test Restore with RoBERTa') {
          steps {
            sh 'python examples/nlp/token_classification/punctuation_capitalization_evaluate.py \
            pretrained_model=/home/TestData/nlp/pretrained_models/Punctuation_and_Capitalization_roberta.nemo \
            model.dataset.use_cache=false \
            model.dataset.data_dir=/home/TestData/nlp/token_classification_punctuation/ \
            trainer.gpus=[1] \
            exp_manager=null'
          }
        }
      }
    }

    stage('L2: Parallel BERT SQUAD v1.1 / v2.0') {
      when {
        anyOf {
          branch 'main'
          changeRequest target: 'main'
        }
      }
      failFast true
      parallel {
        stage('BERT SQUAD 1.1') {
          // Cannot do fast_dev_run because squad needs whole dev dataset
          steps {
            sh 'cd examples/nlp/question_answering && \
            python question_answering_squad.py \
            model.train_ds.file=/home/TestData/nlp/squad_mini/v1.1/train-v1.1.json \
            model.dataset.use_cache=false \
            model.validation_ds.file=/home/TestData/nlp/squad_mini/v1.1/dev-v1.1.json \
            model.test_ds.file=/home/TestData/nlp/squad_mini/v1.1/dev-v1.1.json \
            model.train_ds.batch_size=2 \
            model.train_ds.num_samples=2 \
            model.validation_ds.batch_size=2 \
            model.validation_ds.num_samples=2 \
            model.test_ds.num_samples=2 \
            model.test_ds.batch_size=2 \
            trainer.max_epochs=1 \
            +trainer.max_steps=1 \
            model.language_model.pretrained_model_name=bert-base-uncased \
            model.dataset.version_2_with_negative=false \
            trainer.precision=16 \
            trainer.amp_level=O1 \
            trainer.gpus=[0] \
            exp_manager=null'
          }
        }
        stage('BERT SQUAD 2.0') {
          // Cannot do fast_dev_run because squad needs whole dev dataset
          steps {
            sh 'cd examples/nlp/question_answering && \
            python question_answering_squad.py \
            model.train_ds.file=/home/TestData/nlp/squad_mini/v2.0/train-v2.0.json \
            model.dataset.use_cache=false \
            model.train_ds.batch_size=2 \
            model.train_ds.num_samples=2 \
            model.validation_ds.batch_size=2 \
            model.validation_ds.num_samples=2 \
            trainer.max_epochs=1 \
            +trainer.max_steps=1 \
            model.validation_ds.file=/home/TestData/nlp/squad_mini/v2.0/dev-v2.0.json \
            model.language_model.pretrained_model_name=bert-base-uncased \
            model.dataset.version_2_with_negative=true \
            trainer.precision=16 \
            trainer.amp_level=O1 \
            trainer.gpus=[1] \
            exp_manager=null'
          }
        }
      }
    }
    // Runs out of memory on the 12G TITAN V (GPU 0 on main CI)
    stage('L2: MegaBERT Token Classification') {
      when {
        anyOf {
          branch 'main'
          changeRequest target: 'main'
        }
      }
      failFast true
      steps {
        sh 'cd examples/nlp/token_classification && \
        python token_classification_train.py \
        model.dataset.data_dir=/home/TestData/nlp/token_classification_punctuation/ \
        model.language_model.pretrained_model_name=megatron-bert-345m-uncased \
        model.train_ds.batch_size=10 \
        model.dataset.max_seq_length=50 \
        model.dataset.use_cache=false \
        trainer.accelerator=ddp \
        trainer.precision=16 \
        trainer.amp_level=O1 \
        trainer.gpus=[1] \
        +trainer.fast_dev_run=true \
        exp_manager=null'
      }
    }
    stage('L2: Parallel SQUAD v1.1 & v2.0') {
      when {
        anyOf {
          branch 'main'
          changeRequest target: 'main'
        }
      }
      failFast true
      parallel {
        stage('SQUAD v2.0 with Megatron with ckpt & config') {
          // Cannot do fast_dev_run because squad needs whole dev dataset
          steps {
            sh 'cd examples/nlp/question_answering && \
            python question_answering_squad.py \
            model.train_ds.file=/home/TestData/nlp/squad_mini/v2.0/train-v2.0.json \
            model.dataset.use_cache=false \
            model.train_ds.batch_size=1 \
            model.train_ds.num_samples=1 \
            model.validation_ds.batch_size=1 \
            model.validation_ds.num_samples=1 \
            trainer.accelerator=ddp \
            trainer.max_epochs=1 \
            +trainer.max_steps=1 \
            model.validation_ds.file=/home/TestData/nlp/squad_mini/v2.0/dev-v2.0.json \
            model.language_model.pretrained_model_name=megatron-bert-uncased  \
            model.language_model.lm_checkpoint=/home/TestData/nlp/megatron_345m_uncased/model_optim_rng.pt \
            model.language_model.config_file=/home/TestData/nlp/megatron_345m_uncased/345m_config.json \
            model.dataset.version_2_with_negative=true \
            trainer.precision=16 \
            trainer.amp_level=O1 \
            trainer.gpus=[1] \
            exp_manager=null'
          }
        }
        stage('RoBERTa SQUAD 1.1') {
          // Cannot do fast_dev_run because squad needs whole dev dataset
          steps {
            sh 'cd examples/nlp/question_answering && \
            python question_answering_squad.py \
            model.train_ds.file=/home/TestData/nlp/squad_mini/v1.1/train-v1.1.json \
            model.dataset.use_cache=false \
            model.train_ds.batch_size=2 \
            model.train_ds.num_samples=2 \
            model.validation_ds.batch_size=2 \
            model.validation_ds.num_samples=2 \
            trainer.max_epochs=1 \
            +trainer.max_steps=1 \
            model.validation_ds.file=/home/TestData/nlp/squad_mini/v1.1/dev-v1.1.json \
            model.language_model.pretrained_model_name=roberta-base \
            model.dataset.version_2_with_negative=false \
            trainer.precision=16 \
            trainer.amp_level=O1 \
            trainer.gpus=[0] \
            exp_manager=null'
          }
        }
        stage ('Text Classification with BERT Test') {
          steps {
            sh 'cd examples/nlp/text_classification && \
            python text_classification_with_bert.py \
            model.dataset.num_classes=6 \
            model.train_ds.file_path=/home/TestData/nlp/retail_text_classification/train.tsv \
            model.validation_ds.file_path=/home/TestData/nlp/retail_text_classification/dev.tsv \
            model.language_model.pretrained_model_name=bert-base-uncased \
            model.train_ds.batch_size=10 \
            model.dataset.max_seq_length=50 \
            model.dataset.use_cache=false \
            trainer.gpus=[0] \
            +trainer.fast_dev_run=true \
            exp_manager=null'
          }
        }
        stage('L2: Intent and Slot Classification') {
          steps {
            sh 'cd examples/nlp/intent_slot_classification && \
            python intent_slot_classification.py \
            model.data_dir=/home/TestData/nlp/retail \
            model.validation_ds.prefix=dev \
            model.test_ds.prefix=dev \
            trainer.gpus=[0] \
            +trainer.fast_dev_run=true \
            exp_manager.exp_dir=checkpoints'
            sh 'rm -rf checkpoints'
          }
        }
      }
    }

    stage('L2: Model Parallel Size 2 Megatron Text Classification') {
      when {
        anyOf{
          branch 'main'
          changeRequest target: 'main'
        }
      }
      failFast true
      steps{
        sh 'cd examples/nlp/text_classification && \
        python text_classification_with_bert.py \
        trainer.gpus=[0,1] \
        trainer.num_nodes=1 \
        trainer.precision=16 \
        trainer.gradient_clip_val=1.0 \
        ~trainer.amp_level \
        +trainer.fast_dev_run=true \
        model.dataset.num_classes=6 \
        model.train_ds.file_path=/home/TestData/nlp/retail_text_classification/train.tsv \
        model.train_ds.batch_size=4 \
        model.language_model.pretrained_model_name=megatron-bert-uncased \
        model.language_model.config_file=/home/TestData/nlp/mp_2_bert_toy/config.json \
        model.language_model.lm_checkpoint=/home/TestData/nlp/mp_2_bert_toy/iter_2000000 \
        model.nemo_path=null \
        ~model.infer_samples \
        exp_manager=null'
      }
    }

    stage('L2: Model Parallel Size 2 Megatron Autoresume') {
      when {
        anyOf{
          branch 'main'
          changeRequest target: 'main'
        }
      }
      failFast true
      steps{
        sh 'cd examples/nlp/text_classification && \
        python text_classification_with_bert.py \
        trainer.gpus=[0,1] \
        trainer.num_nodes=1 \
        trainer.precision=16 \
        trainer.gradient_clip_val=1.0 \
        trainer.max_epochs=1 \
        ~trainer.amp_level \
        +trainer.fast_dev_run=true \
        model.dataset.num_classes=6 \
        model.train_ds.file_path=/home/TestData/nlp/retail_text_classification/train.tsv \
        model.train_ds.batch_size=4 \
        model.language_model.pretrained_model_name=megatron-bert-uncased \
        model.language_model.config_file=/home/TestData/nlp/mp_2_bert_toy/config.json \
        model.language_model.lm_checkpoint=/home/TestData/nlp/mp_2_bert_toy/iter_2000000 \
        model.nemo_path=null \
        ~model.infer_samples \
        +exp_manager.explicit_log_dir=/home/TestData/nlp/mp_autoresume \
        +exp_manager.resume_if_exists=true'
      }
    }

    stage('L2: Model Parallel Size 2 Megatron Evaluation from .nemo') {
      when {
        anyOf{
          branch 'main'
          changeRequest target: 'main'
        }
      }
      failFast true
      steps{
        sh 'cd examples/nlp/text_classification && \
        python model_parallel_text_classification_evaluation.py \
        trainer.gpus=[0,1] \
        trainer.num_nodes=1 \
        model.dataset.num_classes=6 \
        model.test_ds.file_path=/home/TestData/nlp/retail_text_classification/dev.tsv \
        model.nemo_path=/home/TestData/nlp/mp_2_nemo/retail_text_class_350M.nemo \
        exp_manager=null'
      }
    }

    stage('L2: Model Parallel Size 2 Megatron Train from .nemo') {
      when {
        anyOf{
          branch 'main'
          changeRequest target: 'main'
        }
      }
      failFast true
      steps{
        sh 'cd examples/nlp/token_classification && \
        python token_classification_train.py \
        pretrained_model=/home/TestData/nlp/mp_2_nemo/ner_350M.nemo \
        model.dataset.data_dir=/home/TestData/nlp/ner/ \
        model.train_ds.batch_size=2 \
        model.dataset.use_cache=false \
        trainer.gpus=[0,1] \
        +trainer.fast_dev_run=true \
        model.dataset.class_balancing="weighted_loss" \
        exp_manager=null'
      }
    }

    stage('L2: Parallel NLP Examples 2') {
      when {
        anyOf {
          branch 'main'
          changeRequest target: 'main'
        }
      }
      failFast true
      parallel {
        stage ('NER finetuning from pretrained Test') {
          steps {
            sh 'cd examples/nlp/token_classification && \
            python token_classification_train.py \
            pretrained_model=ner_en_bert \
            model.dataset.data_dir=/home/TestData/nlp/ner/ \
            model.train_ds.batch_size=2 \
            model.dataset.use_cache=false \
            trainer.gpus=[0] \
            +trainer.fast_dev_run=true \
            model.dataset.class_balancing="weighted_loss" \
            exp_manager.exp_dir=null'
          }
        }
        stage ('Punctuation and capitalization finetuning from pretrained test') {
          steps {
            sh 'cd examples/nlp/token_classification && \
            python punctuation_capitalization_train.py \
            pretrained_model=punctuation_en_bert \
            model.dataset.data_dir=/home/TestData/nlp/token_classification_punctuation/ \
            trainer.gpus=[1] \
            +trainer.fast_dev_run=true \
            model.dataset.use_cache=false \
            exp_manager.exp_dir=null'
          }
        }
        stage ('NER with TurkuNLP/bert-base-finnish-cased-v1') {
          steps {
            sh 'cd examples/nlp/token_classification && \
            python token_classification_train.py \
            model.dataset.data_dir=/home/TestData/nlp/token_classification_punctuation/ \
            trainer.gpus=[0] \
            +trainer.fast_dev_run=true \
            model.dataset.use_cache=false \
            model.language_model.pretrained_model_name="TurkuNLP/bert-base-finnish-cased-v1" \
            exp_manager.exp_dir=null'
          }
        }
        stage('Evaluation script for Token Classification') {
          steps {
            sh 'python examples/nlp/token_classification/token_classification_evaluate.py \
            model.dataset.data_dir=/home/TestData/nlp/ner/ \
            pretrained_model=/home/TestData/nlp/pretrained_models/NER_Model_with_BERT_base_uncased.nemo && \
            rm -rf nemo_experiments'
          }
        }
        stage('Evaluation script for Punctuation') {
          steps {
            sh 'python examples/nlp/token_classification/punctuation_capitalization_evaluate.py \
            model.dataset.data_dir=/home/TestData/nlp/token_classification_punctuation/ \
            pretrained_model=/home/TestData/nlp/pretrained_models/Punctuation_Capitalization_with_DistilBERT_base_uncased.nemo && \
            rm -rf nemo_experiments'
          }
        }
        stage('L2: Punctuation & Capitalization, 2GPUs with DistilBERT') {
          steps {
            sh 'cd examples/nlp/token_classification && \
            python punctuation_capitalization_train.py \
            model.dataset.data_dir=/home/TestData/nlp/token_classification_punctuation/ \
            model.language_model.pretrained_model_name=distilbert-base-uncased \
            model.dataset.use_cache=false \
            trainer.gpus=[0,1] \
            trainer.accelerator=ddp \
            trainer.max_epochs=1 \
            +exp_manager.explicit_log_dir=/home/TestData/nlp/token_classification_punctuation/output && \
            python punctuation_capitalization_evaluate.py \
            pretrained_model=/home/TestData/nlp/token_classification_punctuation/output/checkpoints/Punctuation_and_Capitalization.nemo && \
            rm -rf /home/TestData/nlp/token_classification_punctuation/output/*'
          }
        }
      }
    }

    stage('L2: Parallel Pretraining BERT pretraining from Text/Preprocessed') {
      when {
        anyOf {
          branch 'main'
          changeRequest target: 'main'
        }
      }
      failFast true
      parallel {
        stage('L2: Pretraining BERT pretraining from Text') {
            steps {
              sh 'cd examples/nlp/language_modeling && \
              python bert_pretraining.py \
              --config-name=bert_pretraining_from_text_config.yaml \
              trainer.gpus=[0] \
              trainer.precision=16 \
              trainer.amp_level=O1 \
              +trainer.fast_dev_run=true \
              model.train_ds.data_file=/home/TestData/nlp/wikitext-2/train.txt  \
              model.train_ds.batch_size=32 \
              model.validation_ds.data_file=/home/TestData/nlp/wikitext-2/valid.txt  \
              model.validation_ds.batch_size=32 \
              model.language_model.config_file=/home/TestData/nlp/bert_configs/bert_3200.json \
              model.optim.lr=0.01 \
              model.optim.sched.warmup_ratio=0.1 \
              model.tokenizer.tokenizer_name=sentencepiece \
              model.tokenizer.tokenizer_model=/home/TestData/nlp/wikitext-2/tokenizer_bpe_v3193/tokenizer.model \
              model.mask_prob=0.15 \
              model.short_seq_prob=0.1 \
              exp_manager.exp_dir=PretrainingBERTFromText \
              '
              sh 'rm -f /home/TestData/nlp/wikitext-2/*.pkl'
              sh 'rm -rf examples/nlp/language_modeling/PretrainingBERTFromText'
              sh 'ls -lha examples/nlp/language_modeling'
            }
        }
        stage('L2: Pretraining BERT from Preprocessed') {
            steps {
              sh 'cd examples/nlp/language_modeling && \
              python bert_pretraining.py \
              --config-name=bert_pretraining_from_preprocessed_config.yaml \
              trainer.gpus=[1] \
              trainer.precision=16 \
              trainer.amp_level=O1 \
              +trainer.fast_dev_run=true \
              model.train_ds.data_file=/home/TestData/nlp/wiki_book_mini/training \
              model.train_ds.batch_size=8 \
              model.language_model.lm_checkpoint=/home/TestData/nlp/bert_ckpts/nemo1.0/bert_base_uncased_mlm_final_1074591_nemo1.0.pt \
              model.language_model.config_file=/home/TestData/nlp/bert_configs/uncased_L-12_H-768_A-12.json \
              model.optim.lr=0.875e-4 \
              model.optim.weight_decay=0.01 \
              model.optim.sched.warmup_ratio=0.01 \
              exp_manager.exp_dir=PretrainingBERTFromPreprocessed \
              exp_manager.create_checkpoint_callback=False \
              '
              sh 'rm -rf examples/nlp/language_modeling/PretrainingBERTFromPreprocessed'
              sh 'ls -lha examples/nlp/language_modeling'
            }
        }
      }
    }

    stage('L2: Entity Linking') {
      when {
        anyOf {
          branch 'main'
          changeRequest target: 'main'
        }
      }
      failFast true
      parallel {
        stage ('Self Alignment Pretraining BERT') {
           steps {
             sh 'cd examples/nlp/entity_linking && \
             python self_alignment_pretraining.py \
             project_dir=. \
             trainer.val_check_interval=3 \
             model.raw_data=None \
             model.train_ds.data_file=/home/TestData/nlp/entity_linking/tiny_example_train_pairs.tsv \
             model.validation_ds.data_file=/home/TestData/nlp/entity_linking/tiny_example_validation_pairs.tsv \
             model.train_ds.batch_size=8 \
             model.validation_ds.batch_size=8 \
             exp_manager.exp_dir=null'
          }
        }
      }
    }

    stage('L2: NMT Attention is All You Need Training') {
      when {
        anyOf {
          branch 'main'
          changeRequest target: 'main'
        }
      }
      failFast true
      parallel {
        stage('L2: NMT Training Post-LN') {
            steps {
              sh 'cd examples/nlp/machine_translation && \
              python enc_dec_nmt.py \
              --config-path=conf \
              --config-name=aayn_base \
              do_testing=true \
              model.train_ds.src_file_name=/home/TestData/nlp/nmt/toy_data/wmt14-de-en.src \
              model.train_ds.tgt_file_name=/home/TestData/nlp/nmt/toy_data/wmt14-de-en.ref \
              model.validation_ds.src_file_name=/home/TestData/nlp/nmt/toy_data/wmt14-de-en.src \
              model.validation_ds.tgt_file_name=/home/TestData/nlp/nmt/toy_data/wmt14-de-en.src \
              model.test_ds.src_file_name=/home/TestData/nlp/nmt/toy_data/wmt14-de-en.src \
              model.test_ds.tgt_file_name=/home/TestData/nlp/nmt/toy_data/wmt14-de-en.src \
              model.encoder_tokenizer.tokenizer_model=/home/TestData/nlp/nmt/toy_data/tt_tokenizer.BPE.4096.model \
              model.decoder_tokenizer.tokenizer_model=/home/TestData/nlp/nmt/toy_data/tt_tokenizer.BPE.4096.model \
              trainer.gpus=[0] \
              +trainer.fast_dev_run=true \
              +trainer.limit_test_batches=2 \
              exp_manager=null \
              '
            }
        }

        stage('L2: NMT Training Pre-LN') {
            steps {
              sh 'cd examples/nlp/machine_translation && \
              python enc_dec_nmt.py \
              --config-path=conf \
              --config-name=aayn_base \
              do_testing=true \
              model.train_ds.src_file_name=/home/TestData/nlp/nmt/toy_data/wmt14-de-en.src \
              model.train_ds.tgt_file_name=/home/TestData/nlp/nmt/toy_data/wmt14-de-en.ref \
              model.validation_ds.src_file_name=/home/TestData/nlp/nmt/toy_data/wmt14-de-en.src \
              model.validation_ds.tgt_file_name=/home/TestData/nlp/nmt/toy_data/wmt14-de-en.src \
              model.test_ds.src_file_name=/home/TestData/nlp/nmt/toy_data/wmt14-de-en.src \
              model.test_ds.tgt_file_name=/home/TestData/nlp/nmt/toy_data/wmt14-de-en.src \
              model.encoder_tokenizer.tokenizer_model=/home/TestData/nlp/nmt/toy_data/tt_tokenizer.BPE.4096.model \
              model.decoder_tokenizer.tokenizer_model=/home/TestData/nlp/nmt/toy_data/tt_tokenizer.BPE.4096.model \
              model.encoder.pre_ln=true \
              model.decoder.pre_ln=true \
              trainer.gpus=[1] \
              +trainer.fast_dev_run=true \
              +trainer.limit_test_batches=2 \
              exp_manager=null \
              '
            }
        }
        stage('L2: NMT Multi-Validation') {
            steps {
              sh 'cd examples/nlp/machine_translation && \
              python enc_dec_nmt.py \
              --config-path=conf \
              --config-name=aayn_base \
              do_testing=true \
              model.train_ds.src_file_name=/home/TestData/nlp/nmt/toy_data/wmt14-en-de.src \
              model.train_ds.tgt_file_name=/home/TestData/nlp/nmt/toy_data/wmt14-en-de.ref \
              model.validation_ds.src_file_name=[/home/TestData/nlp/nmt/toy_data/wmt13-en-de.src,/home/TestData/nlp/nmt/toy_data/wmt14-en-de.src] \
              model.validation_ds.tgt_file_name=[/home/TestData/nlp/nmt/toy_data/wmt13-en-de.ref,/home/TestData/nlp/nmt/toy_data/wmt14-en-de.ref] \
              model.test_ds.src_file_name=[/home/TestData/nlp/nmt/toy_data/wmt13-en-de.src,/home/TestData/nlp/nmt/toy_data/wmt14-en-de.src] \
              model.test_ds.tgt_file_name=[/home/TestData/nlp/nmt/toy_data/wmt13-en-de.ref,/home/TestData/nlp/nmt/toy_data/wmt14-en-de.ref] \
              model.encoder_tokenizer.tokenizer_model=/home/TestData/nlp/nmt/toy_data/tt_tokenizer.BPE.4096.model \
              model.decoder_tokenizer.tokenizer_model=/home/TestData/nlp/nmt/toy_data/tt_tokenizer.BPE.4096.model \
              trainer.gpus=[0] \
              +trainer.fast_dev_run=true \
              +trainer.limit_test_batches=2 \
              exp_manager=null \
              '
            }
        }
      }
    }
    stage('L2: NMT Attention is All You Need Inference') {
      when {
        anyOf {
          branch 'main'
          changeRequest target: 'main'
        }
      }
      failFast true
      parallel {
        stage('L2: NMT Inference - PostLN') {
            steps {
              sh 'cd examples/nlp/machine_translation && \
              python nmt_transformer_infer.py \
              --model=/home/TestData/nlp/nmt/toy_data/TransformerLargeDe-En.nemo \
              --srctext=/home/TestData/nlp/nmt/toy_data/wmt14-de-en.test.src \
              --tgtout=/home/TestData/nlp/nmt/toy_data/out.txt \
              --target_lang en \
              --source_lang de \
              '
            }
        }
        stage('L2: NMT Inference - Pre-LN') {
            steps {
              sh 'cd examples/nlp/machine_translation && \
              python nmt_transformer_infer.py \
              --model=/home/TestData/nlp/nmt/toy_data/en_de_24x6_preln.nemo \
              --srctext=/home/TestData/nlp/nmt/toy_data/wmt14-en-de.test.src \
              --tgtout=/home/TestData/nlp/nmt/toy_data/out.txt \
              --target_lang de \
              --source_lang en \
              '
            }
        }
      }
    }
    stage('L2: NMT with HuggingFace') {
      when {
        anyOf {
          branch 'main'
          changeRequest target: 'main'
        }
      }
      failFast true
      parallel {
        stage('L2: NMT Pretrained HF Encoder') {
            steps {
              sh 'cd examples/nlp/machine_translation && \
              python enc_dec_nmt.py \
              --config-path=conf \
              --config-name=huggingface \
              model.shared_tokenizer=False \
              model.encoder_tokenizer.library=huggingface \
              model.encoder.library=huggingface \
              model.encoder.model_name=distilbert-base-cased \
              model.encoder.pretrained=true \
              model.train_ds.src_file_name=/home/TestData/nlp/nmt/toy_data/wmt14-de-en.src \
              model.train_ds.tgt_file_name=/home/TestData/nlp/nmt/toy_data/wmt14-de-en.ref \
              model.validation_ds.src_file_name=/home/TestData/nlp/nmt/toy_data/wmt14-de-en.src \
              model.validation_ds.tgt_file_name=/home/TestData/nlp/nmt/toy_data/wmt14-de-en.src \
              model.test_ds.src_file_name=/home/TestData/nlp/nmt/toy_data/wmt14-de-en.src \
              model.test_ds.tgt_file_name=/home/TestData/nlp/nmt/toy_data/wmt14-de-en.src \
              model.train_ds.tokens_in_batch=128 \
              model.validation_ds.tokens_in_batch=128 \
              model.test_ds.tokens_in_batch=128 \
              model.decoder_tokenizer.tokenizer_model=/home/TestData/nlp/nmt/toy_data/tt_tokenizer.BPE.4096.model \
              model.decoder.hidden_size=128 \
              model.decoder.inner_size=256 \
              trainer.gpus=[0] \
              +trainer.fast_dev_run=true \
              exp_manager=null \
              '
            }
        }

        stage('L2: NMT Custom HF Encoder') {
            steps {
              sh 'cd examples/nlp/machine_translation && \
              python enc_dec_nmt.py \
              --config-path=conf \
              --config-name=huggingface \
              model.shared_tokenizer=True \
              model.encoder_tokenizer.library=yttm \
              model.encoder_tokenizer.tokenizer_model=/home/TestData/nlp/nmt/toy_data/tt_tokenizer.BPE.4096.model \
              model.encoder.library=huggingface \
              model.encoder.model_name=null \
              model.encoder.pretrained=false \
              +model.encoder._target_=transformers.BertConfig \
              +model.encoder.hidden_size=48 \
              model.train_ds.src_file_name=/home/TestData/nlp/nmt/toy_data/wmt14-de-en.src \
              model.train_ds.tgt_file_name=/home/TestData/nlp/nmt/toy_data/wmt14-de-en.ref \
              model.validation_ds.src_file_name=/home/TestData/nlp/nmt/toy_data/wmt14-de-en.src \
              model.validation_ds.tgt_file_name=/home/TestData/nlp/nmt/toy_data/wmt14-de-en.src \
              model.test_ds.src_file_name=/home/TestData/nlp/nmt/toy_data/wmt14-de-en.src \
              model.test_ds.tgt_file_name=/home/TestData/nlp/nmt/toy_data/wmt14-de-en.src \
              model.train_ds.tokens_in_batch=128 \
              model.validation_ds.tokens_in_batch=128 \
              model.test_ds.tokens_in_batch=128 \
              model.decoder_tokenizer.tokenizer_model=/home/TestData/nlp/nmt/toy_data/tt_tokenizer.BPE.4096.model \
              model.decoder.hidden_size=128 \
              model.decoder.inner_size=256 \
              trainer.gpus=[1] \
              +trainer.fast_dev_run=true \
              exp_manager=null \
              '
            }
        }
      }
    }

    stage('L2: NMT Megatron Model Parallel Size 2 Encoder') {
      when {
        anyOf{
          branch 'main'
          changeRequest target: 'main'
        }
      }
      failFast true
      steps{
        sh 'cd examples/nlp/machine_translation && \
        python enc_dec_nmt.py \
        --config-path=conf \
        --config-name=megatron \
        model.encoder.model_name=megatron-bert-uncased \
        model.encoder.checkpoint_file=/home/TestData/nlp/mp_2_bert_toy/iter_2000000 \
        model.encoder.hidden_size=1024 \
        model.encoder.num_attention_heads=16 \
        model.encoder.num_layers=24 \
        model.encoder.max_position_embeddings=512 \
        model.train_ds.src_file_name=/home/TestData/nlp/nmt/toy_data/wmt14-de-en.src \
        model.train_ds.tgt_file_name=/home/TestData/nlp/nmt/toy_data/wmt14-de-en.ref \
        model.validation_ds.src_file_name=/home/TestData/nlp/nmt/toy_data/wmt14-de-en.src \
        model.validation_ds.tgt_file_name=/home/TestData/nlp/nmt/toy_data/wmt14-de-en.src \
        model.test_ds.src_file_name=/home/TestData/nlp/nmt/toy_data/wmt14-de-en.src \
        model.test_ds.tgt_file_name=/home/TestData/nlp/nmt/toy_data/wmt14-de-en.src \
        model.decoder_tokenizer.tokenizer_model=/home/TestData/nlp/nmt/toy_data/tt_tokenizer.BPE.4096.model \
        trainer.gpus=[0,1] \
        +trainer.fast_dev_run=true \
        exp_manager=null \
        '
      }
    }

    stage('L2: NMT Tarred Dataset Creation') {
      when {
        anyOf {
          branch 'main'
          changeRequest target: 'main'
        }
      }
      failFast true
      parallel {
        stage('L2: NMT Auto Tarred Dataset Creation') {
            steps {
              sh 'cd examples/nlp/machine_translation && \
              python enc_dec_nmt.py \
              --config-path=conf \
              --config-name=aayn_base \
              do_training=false \
              model.preproc_out_dir=$PWD/preproc_out_dir \
              model.train_ds.use_tarred_dataset=true \
              model.train_ds.n_preproc_jobs=2 \
              model.train_ds.lines_per_dataset_fragment=500 \
              model.train_ds.num_batches_per_tarfile=10 \
              model.train_ds.src_file_name=/home/TestData/nlp/nmt/toy_data/wmt14-de-en.src \
              model.train_ds.tgt_file_name=/home/TestData/nlp/nmt/toy_data/wmt14-de-en.ref \
              model.validation_ds.src_file_name=/home/TestData/nlp/nmt/toy_data/wmt14-de-en.src \
              model.validation_ds.tgt_file_name=/home/TestData/nlp/nmt/toy_data/wmt14-de-en.src \
              model.encoder_tokenizer.vocab_size=2000 \
              model.decoder_tokenizer.vocab_size=2000 \
              ~model.test_ds \
              trainer.gpus=[0] \
              +trainer.fast_dev_run=true \
              exp_manager=null \
              '
            }
        }

        stage('L2: NMT Script Tarred Dataset Creation') {
            steps {
              sh 'cd examples/nlp/machine_translation && \
              python create_tarred_parallel_dataset.py \
              --src_fname /home/TestData/nlp/nmt/toy_data/wmt14-de-en.src \
              --tgt_fname /home/TestData/nlp/nmt/toy_data/wmt14-de-en.ref \
              --out_dir $PWD/out_dir \
              --encoder_tokenizer_vocab_size=2000 \
              --decoder_tokenizer_vocab_size=2000 \
              --tokens_in_batch=1000 \
              --lines_per_dataset_fragment=500 \
              --num_batches_per_tarfile=10 \
              --n_preproc_jobs=2 \
              '
            }
        }
      }
    }

    stage('L2: TTS Fast dev runs 1') {
      when {
        anyOf {
          branch 'main'
          changeRequest target: 'main'
        }
      }
      parallel {
        stage('Tacotron 2') {
          steps {
            sh 'python examples/tts/tacotron2.py \
            train_dataset=/home/TestData/an4_dataset/an4_train.json \
            validation_datasets=/home/TestData/an4_dataset/an4_val.json \
            trainer.gpus="[0]" \
            +trainer.limit_train_batches=1 +trainer.limit_val_batches=1 trainer.max_epochs=1 \
            trainer.accelerator=null \
            model.train_ds.dataloader_params.batch_size=4 \
            model.validation_ds.dataloader_params.batch_size=4 \
            model.decoder.decoder_rnn_dim=256 \
            model.decoder.attention_rnn_dim=1024 \
            model.decoder.prenet_dim=128 \
            model.postnet.postnet_n_convolutions=3 \
            ~trainer.check_val_every_n_epoch'
          }
        }
        stage('WaveGlow') {
          steps {
            sh 'python examples/tts/waveglow.py \
            train_dataset=/home/TestData/an4_dataset/an4_train.json \
            validation_datasets=/home/TestData/an4_dataset/an4_val.json \
            trainer.gpus="[0]" \
            +trainer.limit_train_batches=1 +trainer.limit_val_batches=1 trainer.max_epochs=1 \
            trainer.accelerator=null \
            model.train_ds.dataloader_params.batch_size=4 \
            model.validation_ds.dataloader_params.batch_size=4 \
            model.waveglow.n_flows=4 \
            model.waveglow.n_wn_layers=2 \
            model.waveglow.n_wn_channels=32 \
            ~trainer.check_val_every_n_epoch'
          }
        }
        stage('FastPitch') {
          steps {
            sh 'python examples/tts/fastpitch.py \
            --config-name fastpitch_align \
            train_dataset=/home/TestData/an4_dataset/an4_train.json \
            validation_datasets=/home/TestData/an4_dataset/an4_val.json \
            prior_folder=/home/TestData/an4_dataset/beta_priors \
            trainer.gpus="[0]" \
            +trainer.limit_train_batches=1 +trainer.limit_val_batches=1 trainer.max_epochs=1 \
            trainer.accelerator=null \
            model.train_ds.dataloader_params.batch_size=4 \
            model.train_ds.dataloader_params.num_workers=1 \
            model.validation_ds.dataloader_params.batch_size=4 \
            model.validation_ds.dataloader_params.num_workers=1 \
            model.symbols_embedding_dim=64 \
            model.input_fft.d_inner=384 \
            model.input_fft.n_layer=2 \
            model.output_fft.d_inner=384 \
            model.output_fft.n_layer=2 \
            ~trainer.check_val_every_n_epoch'
          }
        }
        stage('Hifigan') {
          steps {
            sh 'python examples/tts/hifigan.py \
            train_dataset=/home/TestData/an4_dataset/an4_train.json \
            validation_datasets=/home/TestData/an4_dataset/an4_val.json \
            trainer.gpus="[0]" \
            +trainer.limit_train_batches=1 +trainer.limit_val_batches=1 +trainer.max_epochs=1 \
            trainer.accelerator=null \
            model.train_ds.dataloader_params.batch_size=4 \
            model.train_ds.dataloader_params.num_workers=1 \
            model.validation_ds.dataloader_params.batch_size=4 \
            model.validation_ds.dataloader_params.num_workers=1 \
            model.generator.upsample_initial_channel=64 \
            +model.debug=true \
            ~trainer.check_val_every_n_epoch'
          }
        }
      }
    }

    stage('L??: Speech Checkpoints tests') {
      when {
        anyOf {
          branch 'main'
          changeRequest target: 'main'
        }
      }
      failFast true
      steps {
        sh 'CUDA_VISIBLE_DEVICES=0 python examples/asr/speech_to_text_infer.py --asr_model QuartzNet15x5Base-En --dataset /home/TestData/librispeech/librivox-dev-other.json --wer_tolerance 0.1012 --batch_size 64'
      }
    }
  }

  post {
    always {
      sh 'chmod -R 777 .'
      cleanWs()
    }
  }
}<|MERGE_RESOLUTION|>--- conflicted
+++ resolved
@@ -169,34 +169,6 @@
             sh 'rm -rf /home/TestData/nlp/text_denorm/output/*'
           }
         }
-<<<<<<< HEAD
-        stage('L2: TN with Audio (audio and raw text)') {
-          steps {
-            sh 'cd nemo_text_processing/text_normalization && \
-            python normalize_with_audio.py --language=en --cache_dir /home/TestData/nlp/text_norm/ci/grammars/9-8 --text "The total amounts to \\$4.76." \
-            --audio_data /home/TestData/nlp/text_norm/audio_based/audio.wav | tail -n2 | head -n1 > /home/TestData/nlp/text_norm/audio_based/output/out_raw.txt 2>&1 && \
-            cmp --silent /home/TestData/nlp/text_norm/audio_based/output/out_raw.txt /home/TestData/nlp/text_norm/audio_based/result.txt || exit 1'
-            sh 'rm -rf /home/TestData/nlp/text_norm/audio_based/output/out_raw.txt'
-          }
-        }
-        stage('L2: TN with Audio (audio and text file)') {
-          steps {
-            sh 'cd nemo_text_processing/text_normalization && \
-            python normalize_with_audio.py --language=en --cache_dir /home/TestData/nlp/text_norm/ci/grammars/9-8 --text /home/TestData/nlp/text_norm/audio_based/text.txt \
-            --audio_data /home/TestData/nlp/text_norm/audio_based/audio.wav | tail -n2 | head -n1 > /home/TestData/nlp/text_norm/audio_based/output/out_file.txt 2>&1 && \
-            cmp --silent /home/TestData/nlp/text_norm/audio_based/output/out_file.txt /home/TestData/nlp/text_norm/audio_based/result.txt || exit 1'
-            sh 'rm -rf /home/TestData/nlp/text_norm/audio_based/output/out_file.txt'
-          }
-        }
-        stage('L2: TN with Audio (manifest)') {
-          steps {
-            sh 'cd nemo_text_processing/text_normalization && \
-            python normalize_with_audio.py --language=en --audio_data /home/TestData/nlp/text_norm/audio_based/manifest.json --n_tagged=120 --cache_dir /home/TestData/nlp/text_norm/ci/grammars/9-8 && \
-            cmp --silent /home/TestData/nlp/text_norm/audio_based/manifest_normalized.json /home/TestData/nlp/text_norm/audio_based/manifest_result.json || exit 1'
-            sh 'rm -rf /home/TestData/nlp/text_norm/audio_based/manifest_normalized.json'
-          }
-        }
-=======
 //        stage('L2: TN with Audio (audio and raw text)') {
 //          steps {
 //            sh 'cd nemo_text_processing/text_normalization && \
@@ -223,7 +195,6 @@
 //            sh 'rm -rf /home/TestData/nlp/text_norm/audio_based/manifest_normalized.json'
 //          }
 //        }
->>>>>>> 66102b88
       }
     }
 
